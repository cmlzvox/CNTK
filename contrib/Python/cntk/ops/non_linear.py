# Copyright (c) Microsoft. All rights reserved.

# Licensed under the MIT license. See LICENSE.md file in the project root 
# for full license information.
# ==============================================================================

<<<<<<< HEAD

from cntk.ops.cntk1 import If

def cond(flag, value_if_true, value_if_false, name=None):
    """
    Return either value_if_true or value_if_false based on the value of flag.
    If flag != 0 value_if_true is returned, otherwise value_if_false.
    Behaves analogously to numpy.where(...).

    Example:
    >>> cond([-10, -1, 0, 0.3, 100], [1, 10, 100, 1000, 10000], [ 2, 20, 200, 2000, 20000])
    # [1, 10, 200, 1000, 10000]

    Args:
        flag: tensor
        value_if_true: tensor
        value_if_false: tensor
        name: the name of the node in the network          
=======
"""
Non-linear operations. For every operation we explain how the forward and backward
passes are computed. For the backward pass we just explain the scalar case which is the building 
block for computing tensor gradients using the chain rule. For tensors, the backward pass of a node 
is computed as follows : for each element in the output tensor, its gradient with respect to the
given input tensor is computed, then, the resulting tensors are added up.
"""

from cntk.ops.cntk1 import Clip

def clip(min_value, max_value, x, name=None):
    """
    Clips tensor values to fall between `min_value` and `max_value`.
    For the input tensor `x`, this node outputs a tensor of the same shape with 
    all of its values clipped to fall between `min_value` and `max_value`.
    The backward pass propagates the received gradient if no clipping occurred,
    and 0 if the value was clipped.
    
    Example:
        >>> clip(2., 4., [1., 2.1, 3.0, 4.1])
        #[2.0, 2.1, 3.0, 4.0]
        
        >>> clip([-5., -4., 0., 3., 5.], [5., 4., 1., 4., 9.], [-10., -5., 0., 5., 10.])
        #[-5, -4., 0., 4., 9.]
    
    Args:        
        min_value: the minimum value to clip element values to
        max_value: the maximum value to clip element values to
        x: tensor to be clipped
        name: the name of the node in the network            
>>>>>>> 563a1dd3
    Returns:
        :class:`cntk.graph.ComputationNode`
    """    
    
<<<<<<< HEAD
    return If(flag, value_if_true, value_if_false, var_name = name)
=======
    return Clip(min_value, max_value, x, var_name = name)
>>>>>>> 563a1dd3
<|MERGE_RESOLUTION|>--- conflicted
+++ resolved
@@ -4,26 +4,6 @@
 # for full license information.
 # ==============================================================================
 
-<<<<<<< HEAD
-
-from cntk.ops.cntk1 import If
-
-def cond(flag, value_if_true, value_if_false, name=None):
-    """
-    Return either value_if_true or value_if_false based on the value of flag.
-    If flag != 0 value_if_true is returned, otherwise value_if_false.
-    Behaves analogously to numpy.where(...).
-
-    Example:
-    >>> cond([-10, -1, 0, 0.3, 100], [1, 10, 100, 1000, 10000], [ 2, 20, 200, 2000, 20000])
-    # [1, 10, 200, 1000, 10000]
-
-    Args:
-        flag: tensor
-        value_if_true: tensor
-        value_if_false: tensor
-        name: the name of the node in the network          
-=======
 """
 Non-linear operations. For every operation we explain how the forward and backward
 passes are computed. For the backward pass we just explain the scalar case which is the building 
@@ -54,13 +34,31 @@
         max_value: the maximum value to clip element values to
         x: tensor to be clipped
         name: the name of the node in the network            
->>>>>>> 563a1dd3
     Returns:
         :class:`cntk.graph.ComputationNode`
     """    
     
-<<<<<<< HEAD
-    return If(flag, value_if_true, value_if_false, var_name = name)
-=======
     return Clip(min_value, max_value, x, var_name = name)
->>>>>>> 563a1dd3
+
+from cntk.ops.cntk1 import If
+
+def cond(flag, value_if_true, value_if_false, name=None):
+    """
+    Return either value_if_true or value_if_false based on the value of flag.
+    If flag != 0 value_if_true is returned, otherwise value_if_false.
+    Behaves analogously to numpy.where(...).
+
+    Example:
+    >>> cond([-10, -1, 0, 0.3, 100], [1, 10, 100, 1000, 10000], [ 2, 20, 200, 2000, 20000])
+    # [1, 10, 200, 1000, 10000]
+
+    Args:
+        flag: tensor
+        value_if_true: tensor
+        value_if_false: tensor
+        name: the name of the node in the network          
+    Returns:
+        :class:`cntk.graph.ComputationNode`
+    """    
+    
+    return If(flag, value_if_true, value_if_false, var_name = name)