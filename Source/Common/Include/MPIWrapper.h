//
// Copyright (c) Microsoft. All rights reserved.
// Licensed under the MIT license. See LICENSE.md file in the project root for full licence information.
//
#pragma once

#if HAS_OPENMPI
// Please see https://github.com/Microsoft/CNTK/wiki/Setup-CNTK-on-Windows#ms-mpi or
// https://github.com/Microsoft/CNTK/wiki/Setup-CNTK-on-Linux#open-mpi for setup instructions
// of an MPI implementation on your platform.

#ifdef _MSC_VER
// Suppress warning for non-ASCII characters in MS-MPI headers
#pragma warning(push)
#pragma warning(disable : 4819) // The file contains a character that cannot be represented in the current code page (...). Save the file in Unicode format to prevent data loss
#include "mpi.h"
#pragma warning(pop)
#else
#include "mpi.h"
#endif
#else
<<<<<<< HEAD
typedef void *MPI_Comm;
typedef enum _MPI_Datatype { MPI_CHAR, MPI_INT, MPI_FLOAT, MPI_DOUBLE, MPI_UNSIGNED, MPI_LONG_LONG_INT } MPI_Datatype;

#define MPI_COMM_WORLD        0
#define MPI_IN_PLACE          0
#define MPI_SUM               2

#define MPI_SUCCESS           0
#define MPI_STATUSES_IGNORE  -3
#define MPI_STATUS_IGNORE    -2
#define MPI_UNDEFINED        -1

#define MPI_MAX_ERROR_STRING  64

#define MPI_Finalize()                      MPI_SUCCESS
#define MPI_Wait(a, b)                      a,b,MPI_UNDEFINED
#define MPI_Waitany(a, b, c, d)             a,b,c,d,MPI_UNDEFINED
#define MPI_Waitall(a, b, c)                a,b,c,MPI_UNDEFINED
#define MPI_Isend(a, b, c, d, e, f, g)      a,b,c,d,e,f,MPI_UNDEFINED
#define MPI_Recv(a, b, c, d, e, f, g)       a,b,c,d,e,f,g,MPI_UNDEFINED
#define MPI_Irecv(a, b, c, d, e, f, g)      a,b,c,d,e,f,g,MPI_UNDEFINED
#define MPI_Iallreduce(a, b, c, d, e, f, g) a,b,c,d,e,f,g,MPI_UNDEFINED

=======
// Note: the following macros define some of the MPI related functions and constants such that code
//       using these functionality will compile cleanly - but will not actually perform the MPI operation.
//       The clean way to go is to move any code related to mpi into the mpiwrapper class implementation and decide
//       in this class if to use mpi.h or not.
typedef void *MPI_Comm;
typedef enum _MPI_Datatype { MPI_CHAR, MPI_INT, MPI_FLOAT, MPI_DOUBLE, MPI_UNSIGNED, MPI_LONG_LONG_INT } MPI_Datatype;

#define MPI_IN_PLACE          ((void*)(int)-1)
#define MPI_SUM               ((MPI_Op)0x58000003)

#define MPI_STATUSES_IGNORE  (MPI_Status*)1
#define MPI_STATUS_IGNORE    (MPI_Status*)1
#define MPI_UNDEFINED        (-32766)

typedef int MPI_Op;
>>>>>>> 12edef35
typedef int MPI_Request;
typedef void *MPI_Status;
#endif

#include <errno.h> 
#include <string>
#include <array>
#include <vector>
#include <memory>

namespace Microsoft { namespace MSR { namespace CNTK {

struct MpiFail : public std::string
{
    MpiFail(const std::string &what)
        : std::string(what)
    {
    }
};

extern int operator||(int rc, const MpiFail &what);
<<<<<<< HEAD
=======

class MPIWrapper;
typedef std::shared_ptr<MPIWrapper> MPIWrapperPtr;


class MPIWrapper : public std::enable_shared_from_this<MPIWrapper>
{
public:
    MPIWrapper() {}
    virtual ~MPIWrapper() {}

    static MPIWrapperPtr GetInstance(bool create = false);
    static void DeleteInstance();
    static MPIWrapperPtr s_mpi;

    // Note that specifically, this function is such that it does not require
    // MPI initialization. Moreover, it can be used without actually loading any
    // MPI libs.
    // TODO: Once we move to dynamic loading for MPI libs on Linux, move it to utilities.
    static int GetTotalNumberOfMPINodes();

    virtual size_t NumNodesInUse() const = 0;
    virtual size_t CurrentNodeRank() const = 0;
    virtual bool IsMainNode() const = 0;
    virtual bool IsIdle() const = 0;
    virtual bool UsingAllNodes() const = 0;
    virtual size_t MainNodeRank() const = 0;

    // -----------------------------------------------------------------------
    // data-exchange functions (wrappers around MPI functions)
    // -----------------------------------------------------------------------
>>>>>>> 12edef35

    virtual int Finalize(void) = 0;
    virtual int Wait(MPI_Request* request, MPI_Status* status) = 0;
    virtual int Waitany(int count, MPI_Request array_of_requests[], int* index, MPI_Status* status) = 0;
    virtual int Waitall(int count, MPI_Request array_of_requests[], MPI_Status array_of_statuses[]) = 0;
    virtual int Isend(const void* buf, int count, MPI_Datatype datatype, int dest, int tag, /*MPI_Comm comm,*/ MPI_Request* request) = 0;
    virtual int Recv(void* buf, int count, MPI_Datatype datatype, int source, int tag, /*MPI_Comm comm,*/ MPI_Status* status) = 0;
    virtual int Irecv(void* buf, int count, MPI_Datatype datatype, int source, int tag, /*MPI_Comm comm,*/ MPI_Request* request) = 0;
    virtual int Iallreduce(const void* sendbuf, void* recvbuf, int count, MPI_Datatype datatype, MPI_Op op, /*MPI_Comm comm,*/ MPI_Request* request) = 0;
    virtual int Abort(int errorcode) = 0;
    virtual int Error_string(int errorcode, char* string, int* resultlen) = 0;


    // helpers to determine the MPI_Datatype of a pointer
    static MPI_Datatype GetDataType(char *);
    static MPI_Datatype GetDataType(int *);
    static MPI_Datatype GetDataType(float *);
    static MPI_Datatype GetDataType(double *);
    static MPI_Datatype GetDataType(size_t *);

    // allreduce of a vector
    virtual void AllReduce(std::vector<size_t>&accumulator) const = 0;
    virtual void AllReduce(std::vector<int>&accumulator) const = 0;
    virtual void AllReduce(std::vector<double>&accumulator) const = 0;
    virtual void AllReduce(std::vector<float>&accumulator) const = 0;

    // for raw pointer
    virtual void AllReduce(size_t*pData, size_t nData) = 0;
    virtual void AllReduce(int*pData, size_t nData) = 0;
    virtual void AllReduce(double*pData, size_t nData) = 0;
    virtual void AllReduce(float*pData, size_t nData) = 0;

    virtual void Bcast(size_t*pData, size_t nData, size_t srcRank) = 0;
    virtual void Bcast(double*pData, size_t nData, size_t srcRank) = 0;
    virtual void Bcast(float*pData, size_t nData, size_t srcRank) = 0;

    // wait for all ranks to reach here
    virtual int WaitAll() = 0;
};


#if HAS_OPENMPI

class MPIWrapperMpi : public MPIWrapper
{
    int m_myRank;
    int m_numMPINodes;
    size_t m_numNodesInUse;

    // MPI communicator that reflects the current subset selection
    MPI_Comm m_currentComm;

    // MPI_Init() with delay-loading the msmpi.dll (possibly causing a failure if missing; we want to catch that)
    int MPI_Init_DL();

    // Workaround for the issue with MPI hanging when we have non-0 exit codes from CNTK processes
    // OpenMPI has a confirmed race condition on killing child process vs. handling their non-zero exit statuses, resulting
    // in a deadlock, where all processes killed but MPI is still waiting.
    // This happens when several perfectly synchronized processes (for example on MPI barrier)
    // simulatenously exit with non-0 exit code.
    // As a workaround, we simply sleep 50*rank miliseconds, effectively "de-synchronizing processes" at exit,
    // allowing MPI to sequentially handle terminations
    static int s_myRank;
    static void MPIWorkaroundAtExit();

public:
<<<<<<< HEAD
    MPIWrapper();

    // Note that specifically, this function is such that it does not require
    // MPI initialization. Moreover, it can be used without actually loading any
    // MPI libs.
    // TODO: Once we move to dynamic loading for MPI libs on Linux, move it to utilities.
    static int GetTotalNumberOfMPINodes();

    // Note: we don't clear the sub-communication here although we should, because in case of a crash, this prevents the EXE from terminating.
    // It's OK since this class is a singleton anyway that gets instantiated exactly once at program startup.
    ~MPIWrapper();

private:
    void Ping(const char *msg) const;

    void RequestNodes(const char *msg, size_t requestednodes = SIZE_MAX /*default: all*/);
=======
    MPIWrapperMpi();

    // Note: we don't clear the sub-communication here although we should, because in case of a crash, this prevents the EXE from terminating.
    // It's OK since this class is a singleton anyway that gets instantiated exactly once at program startup.
    ~MPIWrapperMpi();

private:
    void Ping(const char *msg) const;
    MPI_Comm Communicator() const;

    void RequestNodes(const char *msg, size_t requestednodes = SIZE_MAX /*default: all*/);

public:

    size_t NumNodesInUse() const;
    size_t CurrentNodeRank() const;
    bool IsMainNode() const;
    bool IsIdle() const;
    bool UsingAllNodes() const;
    size_t MainNodeRank() const;

    // -----------------------------------------------------------------------
    // data-exchange functions (wrappers around MPI functions)
    // -----------------------------------------------------------------------

    virtual int Finalize(void);
    virtual int Wait(MPI_Request* request, MPI_Status* status);
    virtual int Waitany(int count, MPI_Request array_of_requests[], int* index, MPI_Status* status);
    virtual int Waitall(int count, MPI_Request array_of_requests[], MPI_Status array_of_statuses[]);
    virtual int Isend(const void* buf, int count, MPI_Datatype datatype, int dest, int tag, /*MPI_Comm comm,*/ MPI_Request* request);
    virtual int Recv(void* buf, int count, MPI_Datatype datatype, int source, int tag, /*MPI_Comm comm,*/ MPI_Status* status);
    virtual int Irecv(void* buf, int count, MPI_Datatype datatype, int source, int tag, /*MPI_Comm comm,*/ MPI_Request* request);
    virtual int Iallreduce(const void* sendbuf, void* recvbuf, int count, MPI_Datatype datatype, MPI_Op op, /*MPI_Comm comm,*/ MPI_Request* request);
    virtual int Abort(int errorcode);
    virtual int Error_string(int errorcode, char* string, int* resultlen);

    // allreduce of a vector
    virtual void AllReduce(std::vector<size_t>&accumulator) const;
    virtual void AllReduce(std::vector<int>&accumulator) const;
    virtual void AllReduce(std::vector<double>&accumulator) const;
    virtual void AllReduce(std::vector<float>&accumulator) const;

    // for raw pointer
    virtual void AllReduce(size_t*pData, size_t nData);
    virtual void AllReduce(int*pData, size_t nData);
    virtual void AllReduce(double*pData, size_t nData);
    virtual void AllReduce(float*pData, size_t nData);

    virtual void Bcast(size_t*pData, size_t nData, size_t srcRank);
    virtual void Bcast(double*pData, size_t nData, size_t srcRank);
    virtual void Bcast(float*pData, size_t nData, size_t srcRank);

    // wait for all ranks to reach here
    int WaitAll();
};

#endif
>>>>>>> 12edef35

class MPIWrapperEmpty : public MPIWrapper
{
public:
    MPIWrapperEmpty();

<<<<<<< HEAD
    static MPIWrapperPtr GetInstance(bool create = false);

    static void DeleteInstance();

    MPI_Comm Communicator() const;
=======
    // Note: we don't clear the sub-communication here although we should, because in case of a crash, this prevents the EXE from terminating.
    // It's OK since this class is a singleton anyway that gets instantiated exactly once at program startup.
    ~MPIWrapperEmpty();

>>>>>>> 12edef35
    size_t NumNodesInUse() const;
    size_t CurrentNodeRank() const;
    bool IsMainNode() const;
    bool IsIdle() const;
    bool UsingAllNodes() const;
    size_t MainNodeRank() const;

    // -----------------------------------------------------------------------
    // data-exchange functions (wrappers around MPI functions)
    // -----------------------------------------------------------------------

<<<<<<< HEAD
    // helpers to determine the MPI_Datatype of a pointer
    static MPI_Datatype GetDataType(char *);
    static MPI_Datatype GetDataType(int *);
    static MPI_Datatype GetDataType(float *);
    static MPI_Datatype GetDataType(double *);
    static MPI_Datatype GetDataType(size_t *);

    // allreduce of a vector
    template <typename VECTORLIKEOBJECT>
    void AllReduce(VECTORLIKEOBJECT &accumulator) const;

    // for raw pointer
    template <class ElemType>
    void AllReduce(ElemType *pData, size_t nData);

    template <class ElemType>
    void Bcast(ElemType *pData, size_t nData, size_t srcRank);

    // wait for all ranks to reach here
    void WaitAll();
=======
    virtual int Finalize(void);
    virtual int Wait(MPI_Request* request, MPI_Status* status);
    virtual int Waitany(int count, MPI_Request array_of_requests[], int* index, MPI_Status* status);
    virtual int Waitall(int count, MPI_Request array_of_requests[], MPI_Status array_of_statuses[]);
    virtual int Isend(const void* buf, int count, MPI_Datatype datatype, int dest, int tag, /*MPI_Comm comm,*/ MPI_Request* request);
    virtual int Recv(void* buf, int count, MPI_Datatype datatype, int source, int tag, /*MPI_Comm comm,*/ MPI_Status* status);
    virtual int Irecv(void* buf, int count, MPI_Datatype datatype, int source, int tag, /*MPI_Comm comm,*/ MPI_Request* request);
    virtual int Iallreduce(const void* sendbuf, void* recvbuf, int count, MPI_Datatype datatype, MPI_Op op, /*MPI_Comm comm,*/ MPI_Request* request);
    virtual int Abort(int errorcode);
    virtual int Error_string(int errorcode, char* string, int* resultlen);

    // allreduce of a vector
    virtual void AllReduce(std::vector<size_t>&accumulator) const;
    virtual void AllReduce(std::vector<int>&accumulator) const;
    virtual void AllReduce(std::vector<double>&accumulator) const;
    virtual void AllReduce(std::vector<float>&accumulator) const;

    // for raw pointer
    virtual void AllReduce(size_t*pData, size_t nData);
    virtual void AllReduce(int*pData, size_t nData);
    virtual void AllReduce(double*pData, size_t nData);
    virtual void AllReduce(float*pData, size_t nData);

    virtual void Bcast(size_t*pData, size_t nData, size_t srcRank);
    virtual void Bcast(double*pData, size_t nData, size_t srcRank);
    virtual void Bcast(float*pData, size_t nData, size_t srcRank);

    // wait for all ranks to reach here
    int WaitAll();
>>>>>>> 12edef35
};

}}}<|MERGE_RESOLUTION|>--- conflicted
+++ resolved
@@ -19,31 +19,6 @@
 #include "mpi.h"
 #endif
 #else
-<<<<<<< HEAD
-typedef void *MPI_Comm;
-typedef enum _MPI_Datatype { MPI_CHAR, MPI_INT, MPI_FLOAT, MPI_DOUBLE, MPI_UNSIGNED, MPI_LONG_LONG_INT } MPI_Datatype;
-
-#define MPI_COMM_WORLD        0
-#define MPI_IN_PLACE          0
-#define MPI_SUM               2
-
-#define MPI_SUCCESS           0
-#define MPI_STATUSES_IGNORE  -3
-#define MPI_STATUS_IGNORE    -2
-#define MPI_UNDEFINED        -1
-
-#define MPI_MAX_ERROR_STRING  64
-
-#define MPI_Finalize()                      MPI_SUCCESS
-#define MPI_Wait(a, b)                      a,b,MPI_UNDEFINED
-#define MPI_Waitany(a, b, c, d)             a,b,c,d,MPI_UNDEFINED
-#define MPI_Waitall(a, b, c)                a,b,c,MPI_UNDEFINED
-#define MPI_Isend(a, b, c, d, e, f, g)      a,b,c,d,e,f,MPI_UNDEFINED
-#define MPI_Recv(a, b, c, d, e, f, g)       a,b,c,d,e,f,g,MPI_UNDEFINED
-#define MPI_Irecv(a, b, c, d, e, f, g)      a,b,c,d,e,f,g,MPI_UNDEFINED
-#define MPI_Iallreduce(a, b, c, d, e, f, g) a,b,c,d,e,f,g,MPI_UNDEFINED
-
-=======
 // Note: the following macros define some of the MPI related functions and constants such that code
 //       using these functionality will compile cleanly - but will not actually perform the MPI operation.
 //       The clean way to go is to move any code related to mpi into the mpiwrapper class implementation and decide
@@ -59,7 +34,6 @@
 #define MPI_UNDEFINED        (-32766)
 
 typedef int MPI_Op;
->>>>>>> 12edef35
 typedef int MPI_Request;
 typedef void *MPI_Status;
 #endif
@@ -81,8 +55,6 @@
 };
 
 extern int operator||(int rc, const MpiFail &what);
-<<<<<<< HEAD
-=======
 
 class MPIWrapper;
 typedef std::shared_ptr<MPIWrapper> MPIWrapperPtr;
@@ -114,7 +86,6 @@
     // -----------------------------------------------------------------------
     // data-exchange functions (wrappers around MPI functions)
     // -----------------------------------------------------------------------
->>>>>>> 12edef35
 
     virtual int Finalize(void) = 0;
     virtual int Wait(MPI_Request* request, MPI_Status* status) = 0;
@@ -181,24 +152,6 @@
     static void MPIWorkaroundAtExit();
 
 public:
-<<<<<<< HEAD
-    MPIWrapper();
-
-    // Note that specifically, this function is such that it does not require
-    // MPI initialization. Moreover, it can be used without actually loading any
-    // MPI libs.
-    // TODO: Once we move to dynamic loading for MPI libs on Linux, move it to utilities.
-    static int GetTotalNumberOfMPINodes();
-
-    // Note: we don't clear the sub-communication here although we should, because in case of a crash, this prevents the EXE from terminating.
-    // It's OK since this class is a singleton anyway that gets instantiated exactly once at program startup.
-    ~MPIWrapper();
-
-private:
-    void Ping(const char *msg) const;
-
-    void RequestNodes(const char *msg, size_t requestednodes = SIZE_MAX /*default: all*/);
-=======
     MPIWrapperMpi();
 
     // Note: we don't clear the sub-communication here although we should, because in case of a crash, this prevents the EXE from terminating.
@@ -256,25 +209,16 @@
 };
 
 #endif
->>>>>>> 12edef35
 
 class MPIWrapperEmpty : public MPIWrapper
 {
 public:
     MPIWrapperEmpty();
 
-<<<<<<< HEAD
-    static MPIWrapperPtr GetInstance(bool create = false);
-
-    static void DeleteInstance();
-
-    MPI_Comm Communicator() const;
-=======
     // Note: we don't clear the sub-communication here although we should, because in case of a crash, this prevents the EXE from terminating.
     // It's OK since this class is a singleton anyway that gets instantiated exactly once at program startup.
     ~MPIWrapperEmpty();
 
->>>>>>> 12edef35
     size_t NumNodesInUse() const;
     size_t CurrentNodeRank() const;
     bool IsMainNode() const;
@@ -286,28 +230,6 @@
     // data-exchange functions (wrappers around MPI functions)
     // -----------------------------------------------------------------------
 
-<<<<<<< HEAD
-    // helpers to determine the MPI_Datatype of a pointer
-    static MPI_Datatype GetDataType(char *);
-    static MPI_Datatype GetDataType(int *);
-    static MPI_Datatype GetDataType(float *);
-    static MPI_Datatype GetDataType(double *);
-    static MPI_Datatype GetDataType(size_t *);
-
-    // allreduce of a vector
-    template <typename VECTORLIKEOBJECT>
-    void AllReduce(VECTORLIKEOBJECT &accumulator) const;
-
-    // for raw pointer
-    template <class ElemType>
-    void AllReduce(ElemType *pData, size_t nData);
-
-    template <class ElemType>
-    void Bcast(ElemType *pData, size_t nData, size_t srcRank);
-
-    // wait for all ranks to reach here
-    void WaitAll();
-=======
     virtual int Finalize(void);
     virtual int Wait(MPI_Request* request, MPI_Status* status);
     virtual int Waitany(int count, MPI_Request array_of_requests[], int* index, MPI_Status* status);
@@ -337,7 +259,6 @@
 
     // wait for all ranks to reach here
     int WaitAll();
->>>>>>> 12edef35
 };
 
 }}}