﻿# Copyright (c) Microsoft. All rights reserved.

# Licensed under the MIT license. See LICENSE.md file in the project root
# for full license information.
# ==============================================================================

import os
import math
import numpy as np

from cntk.utils import *
from cntk.io import MinibatchSource, ImageDeserializer, StreamDef, StreamDefs
from cntk.initializer import glorot_uniform
from cntk import Trainer
from cntk.learner import momentum_sgd, learning_rate_schedule
from cntk.ops import cross_entropy_with_softmax, classification_error, relu, convolution, pooling, AVG_POOLING
from cntk.ops import input_variable, constant, parameter, combine, times, element_times

#
# Paths relative to current python file.
#
abs_path   = os.path.dirname(os.path.abspath(__file__))
cntk_path  = os.path.normpath(os.path.join(abs_path, "..", "..", "..", ".."))
data_path  = os.path.join(cntk_path, "Examples", "Image", "Datasets", "CIFAR-10")
model_path = os.path.join(abs_path, "Models")

#
# Layer wrappers
#
sys.path.append(os.path.join(abs_path, "..", ".."))
from examples.common.nn import conv_bn_relu_layer, conv_bn_layer, linear_layer

# model dimensions
image_height = 32
image_width  = 32
num_channels = 3  # RGB
num_classes  = 10

#
# Define the reader for both training and evaluation action.
#
def create_reader(map_file, mean_file, train):
    if not os.path.exists(map_file) or not os.path.exists(mean_file):
        cifar_py3 = "" if sys.version_info.major < 3 else "_py3"
        raise RuntimeError("File '%s' or '%s' does not exist. Please run CifarDownload%s.py and CifarConverter%s.py from CIFAR-10 to fetch them" %
                           (map_file, mean_file, cifar_py3, cifar_py3))

    # transformation pipeline for the features has jitter/crop only when training
    transforms = []
    if train:
        transforms += [
            ImageDeserializer.crop(crop_type='Random', ratio=0.8, jitter_type='uniRatio') # train uses jitter
        ]
    transforms += [
        ImageDeserializer.scale(width=image_width, height=image_height, channels=num_channels, interpolations='linear'),
        ImageDeserializer.mean(mean_file)
    ]
    # deserializer
    return MinibatchSource(ImageDeserializer(map_file, StreamDefs(
        features = StreamDef(field='image', transforms=transforms), # first column in map file is referred to as 'image'
        labels   = StreamDef(field='label', shape=num_classes)      # and second as 'label'
    )))

#
# Resnet building blocks
#
def resnet_basic(input, out_feature_map_count, bn_time_const):
    c1 = conv_bn_relu_layer(input, out_feature_map_count, [3, 3], [1, 1], bn_time_const)
    c2 = conv_bn_layer(c1, out_feature_map_count, [3, 3], [1, 1], bn_time_const)
    p = c2 + input
    return relu(p)

def resnet_basic_inc(input, out_feature_map_count, strides, bn_time_const):
    c1 = conv_bn_relu_layer(input, out_feature_map_count, [3, 3], strides, bn_time_const)
    c2 = conv_bn_layer(c1, out_feature_map_count, [3, 3], [1, 1], bn_time_const)
    s  = conv_bn_layer(input, out_feature_map_count, [1, 1], strides, bn_time_const)
    p = c2 + s
    return relu(p)

def resnet_basic_stack2(input, out_feature_map_count, bn_time_const):
    r1 = resnet_basic(input, out_feature_map_count, bn_time_const)
    r2 = resnet_basic(r1, out_feature_map_count, bn_time_const)
    return r2

def resnet_basic_stack3(input, out_feature_map_count, bn_time_const):
    r12 = resnet_basic_stack2(input, out_feature_map_count, bn_time_const)
    r3 = resnet_basic(r12, out_feature_map_count, bn_time_const)
    return r3

#   
# Defines the residual network model for classifying images
#
def create_resnet_model(input, num_classes):
    bn_time_const = 4096

    c_map1 = 16
    
    feat_scale = 0.00390625

    input_norm = element_times(feat_scale, input)

    conv = conv_bn_relu_layer(input, c_map1, [3, 3], [1, 1], bn_time_const)
    r1_1 = resnet_basic_stack3(conv, c_map1, bn_time_const)

    c_map2 = 32

    r2_1 = resnet_basic_inc(r1_1, c_map2, [2, 2], bn_time_const)
    r2_2 = resnet_basic_stack2(r2_1, c_map2, bn_time_const)

    c_map3 = 64
    r3_1 = resnet_basic_inc(r2_2, c_map3, [2, 2], bn_time_const)
    r3_2 = resnet_basic_stack2(r3_1, c_map3, bn_time_const)

    # Global average pooling
    poolw = 8
    poolh = 8
    poolh_stride = 1
    poolv_stride = 1

    pool = pooling(r3_2, AVG_POOLING, (1, poolh, poolw), (1, poolv_stride, poolh_stride))
    return linear_layer(pool, num_classes)

#
# Train and evaluate the network.
#
def train_and_evaluate(reader_train, reader_test, max_epochs):

    # Input variables denoting the features and label data
    input_var = input_variable((num_channels, image_height, image_width))
    label_var = input_variable((num_classes))

    # apply model to input
    z = create_resnet_model(input_var, 10)

    #
    # Training action
    #

    # loss and metric
    ce = cross_entropy_with_softmax(z, label_var)
    pe = classification_error(z, label_var)

<<<<<<< HEAD
    lr_per_sample = [1/mb_size]*80+[0.1/mb_size]*40+[0.01/mb_size]
    lr_schedule = learning_rate_schedule(lr_per_sample, units=mb_size * num_mb_per_epoch)
    momentum_per_sample=0.9**(1.0/128)
    
    learner = momentum_sgd(classifier_output.parameters, lr_schedule,
            momentum_per_sample, l2_regularization_weight=0.0001)
    # Instantiate the trainer object to drive the model training
    trainer = Trainer(classifier_output, ce, pe, learner)
                      

    # Get minibatches of images to train with and perform model training
    training_progress_output_freq = 100

    if debug_output:
        training_progress_output_freq = training_progress_output_freq/3

    for i in range(0, num_mbs):
        mb = minibatch_source.next_minibatch(mb_size)
=======
    # training config
    epoch_size     = 50000
    minibatch_size = 128
>>>>>>> 2bc43326

    # Set learning parameters
    lr_per_sample       = [1/minibatch_size]*80+[0.1/minibatch_size]*40+[0.01/minibatch_size]
    lr_schedule         = learning_rate_schedule(lr_per_sample, units=epoch_size)
    momentum_per_sample = 0.9**(1.0/minibatch_size)
    l2_reg_weight       = 0.0001
    
    # trainer object
    lr_schedule = learning_rate_schedule(lr_per_sample, units=epoch_size)
    learner     = momentum_sgd(z.parameters, lr_schedule, momentum_per_sample, 
                               l2_regularization_weight = l2_reg_weight)
    trainer     = Trainer(z, ce, pe, [learner])

    # define mapping from reader streams to network inputs
    input_map = {
        input_var: reader_train.streams.features,
        label_var: reader_train.streams.labels
    }

    log_number_of_parameters(z) ; print()
    progress_printer = ProgressPrinter(tag='Training')

    # perform model training
    for epoch in range(max_epochs):       # loop over epochs
        sample_count = 0
        while sample_count < epoch_size:  # loop over minibatches in the epoch
            data = reader_train.next_minibatch(min(minibatch_size, epoch_size - sample_count), input_map=input_map) # fetch minibatch.
            trainer.train_minibatch(data)                                   # update model with it

            sample_count += data[label_var].num_samples                     # count samples processed so far
            progress_printer.update_with_trainer(trainer, with_metric=True) # log progress
        progress_printer.epoch_summary(with_metric=True)
    
    #
    # Evaluation action
    #
    epoch_size     = 10000
    minibatch_size = 16

    # process minibatches and evaluate the model
    metric_numer    = 0
    metric_denom    = 0
    sample_count    = 0
    minibatch_index = 0

    #progress_printer = ProgressPrinter(freq=100, first=10, tag='Eval')
    while sample_count < epoch_size:
        current_minibatch = min(minibatch_size, epoch_size - sample_count)

        # Fetch next test min batch.
        data = reader_test.next_minibatch(current_minibatch, input_map=input_map)

        # minibatch data to be trained with
        metric_numer += trainer.test_minibatch(data) * current_minibatch
        metric_denom += current_minibatch

        # Keep track of the number of samples processed so far.
        sample_count += data[label_var].num_samples
        minibatch_index += 1

    print("")
    print("Final Results: Minibatch[1-{}]: errs = {:0.1f}% * {}".format(minibatch_index+1, (metric_numer*100.0)/metric_denom, metric_denom))
    print("")

    return metric_numer/metric_denom

if __name__=='__main__':
    reader_train = create_reader(os.path.join(data_path, 'train_map.txt'), os.path.join(data_path, 'CIFAR-10_mean.xml'), True)
    reader_test  = create_reader(os.path.join(data_path, 'test_map.txt'), os.path.join(data_path, 'CIFAR-10_mean.xml'), False)

    train_and_evaluate(reader_train, reader_test, max_epochs=5)<|MERGE_RESOLUTION|>--- conflicted
+++ resolved
@@ -140,30 +140,9 @@
     ce = cross_entropy_with_softmax(z, label_var)
     pe = classification_error(z, label_var)
 
-<<<<<<< HEAD
-    lr_per_sample = [1/mb_size]*80+[0.1/mb_size]*40+[0.01/mb_size]
-    lr_schedule = learning_rate_schedule(lr_per_sample, units=mb_size * num_mb_per_epoch)
-    momentum_per_sample=0.9**(1.0/128)
-    
-    learner = momentum_sgd(classifier_output.parameters, lr_schedule,
-            momentum_per_sample, l2_regularization_weight=0.0001)
-    # Instantiate the trainer object to drive the model training
-    trainer = Trainer(classifier_output, ce, pe, learner)
-                      
-
-    # Get minibatches of images to train with and perform model training
-    training_progress_output_freq = 100
-
-    if debug_output:
-        training_progress_output_freq = training_progress_output_freq/3
-
-    for i in range(0, num_mbs):
-        mb = minibatch_source.next_minibatch(mb_size)
-=======
     # training config
     epoch_size     = 50000
     minibatch_size = 128
->>>>>>> 2bc43326
 
     # Set learning parameters
     lr_per_sample       = [1/minibatch_size]*80+[0.1/minibatch_size]*40+[0.01/minibatch_size]
@@ -175,7 +154,7 @@
     lr_schedule = learning_rate_schedule(lr_per_sample, units=epoch_size)
     learner     = momentum_sgd(z.parameters, lr_schedule, momentum_per_sample, 
                                l2_regularization_weight = l2_reg_weight)
-    trainer     = Trainer(z, ce, pe, [learner])
+    trainer     = Trainer(z, ce, pe, learner)
 
     # define mapping from reader streams to network inputs
     input_map = {
